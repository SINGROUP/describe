--- conflicted
+++ resolved
@@ -189,7 +189,6 @@
         
         derivatives_anal, d_anal = soap.derivatives_single(H2, positions=positions, method="analytical")
         derivatives_anal =  derivatives_anal
-<<<<<<< HEAD
         print("this is totally anal")
         print(derivatives_anal)
         print("analytical der shape", derivatives_anal.shape)
@@ -200,9 +199,7 @@
         #order of dimensions differs from numerical implementation
         temp_shape = derivatives_anal.shape
         derivatives_anal = derivatives_anal.reshape((temp_shape[1], temp_shape[2], temp_shape[3], temp_shape[0]))
-=======
         print("analytical der shape")
->>>>>>> bd09fed5
         print(derivatives_anal.shape)
         print("numerical derivatives shape")
         print(derivatives_cpp.shape)
