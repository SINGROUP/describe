# -*- coding: utf-8 -*-
"""Copyright 2019 DScribe developers

Licensed under the Apache License, Version 2.0 (the "License");
you may not use this file except in compliance with the License.
You may obtain a copy of the License at

    http://www.apache.org/licenses/LICENSE-2.0

Unless required by applicable law or agreed to in writing, software
distributed under the License is distributed on an "AS IS" BASIS,
WITHOUT WARRANTIES OR CONDITIONS OF ANY KIND, either express or implied.
See the License for the specific language governing permissions and
limitations under the License.
"""
import math
import unittest
import itertools
from pprint import pprint as pp
import numpy as np

import scipy
import scipy.sparse
from scipy.integrate import tplquad
from scipy.linalg import sqrtm

from dscribe.descriptors import SOAP

from ase import Atoms
from ase.build import molecule
from ase.visualize import view

def _print_diff(num, ana):
    print("numerical")
    print(num)
    print("numerical derivatives shape")
    print(num.shape)
    print("analytical")
    print(ana)
    print("analytical der shape", ana.shape)
    print("num - ana")
    print(num - ana)
    return


H2 = Atoms(
    cell=[
        [15.0, 0.0, 0.0],
        [0.0, 15.0, 0.0],
        [0.0, 0.0, 15.0]
    ],
    positions=[
        [-0.5, 0, 0],
        [0.5, 0, 0],

    ],
    symbols=["H", "H"],
)
H = Atoms(
    positions=[[0.5, 0.5, 0.5]],
    symbols=["H"],
)
H2O = molecule("H2O")


class SoapDerivativeTests(unittest.TestCase):

    def test_interface(self):
        """Test the derivative interface.
        """
        soap = SOAP(
            species=[1, 8],
            rcut=3,
            nmax=2,
            lmax=0,
            sparse=False,
        )
        positions = [[0.0, 0.0, 0.0]]

        # Test that trying to do sparse output raises an exception
        soap.sparse = True
        with self.assertRaises(ValueError):
            soap.derivatives(H2, positions=positions, method="numerical")

        # Test that trying to get analytical derivatives with averaged output
        # raises an exception
        soap.sparse = False
        soap.average = "inner"
        with self.assertRaises(ValueError):
            soap.derivatives(H2, positions=positions, method="analytical")
        soap.average = "off"

        # Test that trying to get analytical derivatives with polynomial basis
        # raises an exception, but the numerical ones work.
        soap_poly = SOAP(
            species=[1, 8],
            rcut=3,
            nmax=2,
            lmax=0,
            rbf="polynomial",
            sparse=False,
        )
        with self.assertRaises(ValueError):
            soap_poly.derivatives(H2, positions=positions, method="analytical")
        soap_poly.derivatives(H2, positions=positions, method="numerical")

        # Test include
        with self.assertRaises(ValueError):
            soap.derivatives(H2O, positions=positions, include=[])
        with self.assertRaises(ValueError):
            soap.derivatives(H2O, positions=positions, include=[3])
        s = soap.derivatives(H2O, positions=positions, include=[2, 0, 0], return_descriptor=False)
        self.assertEqual(s.shape[1], 2)

        # Test exclude
        s = soap.derivatives(H2O, positions=positions, exclude=[], return_descriptor=False)
        self.assertEqual(s.shape[1], 3)
        with self.assertRaises(ValueError):
            soap.derivatives(H2O, positions=positions, exclude=[3])
        s = soap.derivatives(H2O, positions=positions, exclude=[0, 2, 2], return_descriptor=False)
        self.assertEqual(s.shape[1], 1)

    def test_parallel_dense(self):
        """Tests creating dense output parallelly.
        """
        desc = SOAP(
            species=[6, 7, 8],
            rcut=5,
            nmax=3,
            lmax=3,
            sigma=1,
            periodic=False,
            crossover=True,
            average="off",
            sparse=False,
        )
        n_features = desc.get_number_of_features()

        # Perhaps most common scenario: multiple systems with same atoms in
        # different locations, sames centers and indices, dense numpy output.
        samples = [molecule("CO"), molecule("CO")]
        centers = [[0], [0]]
        der, des = desc.derivatives(
            system=samples,
            positions=centers,
            n_jobs=2,
        )
        self.assertTrue(der.shape == (2, 1, 2, 3, n_features))
        self.assertTrue(des.shape == (2, 1, n_features))
        assumed_der = np.empty((2, 1, 2, 3, n_features))
        assumed_des = np.empty((2, 1, n_features))
        assumed_der[0, :], assumed_des[0, :]  = desc.derivatives(samples[0], centers[0], n_jobs=1)
        assumed_der[1, :], assumed_des[1, :]  = desc.derivatives(samples[1], centers[0], n_jobs=1)
        self.assertTrue(np.allclose(assumed_der, der))

        # Now with centers given in cartesian positions.
        centers = [[[0, 1, 2]], [[0, 1, 2]]]
        der, des = desc.derivatives(
            system=samples,
            positions=centers,
            n_jobs=2,
        )
        self.assertTrue(der.shape == (2, 1, 2, 3, n_features))
        self.assertTrue(des.shape == (2, 1, n_features))
        assumed_der = np.empty((2, 1, 2, 3, n_features))
        assumed_des = np.empty((2, 1, n_features))
        assumed_der[0, :], assumed_des[0, :]  = desc.derivatives(samples[0], centers[0], n_jobs=1)
        assumed_der[1, :], assumed_des[1, :]  = desc.derivatives(samples[1], centers[0], n_jobs=1)
        self.assertTrue(np.allclose(assumed_der, der))

        # Includes
        includes = [[0], [0]]
        der, des = desc.derivatives(
            system=samples,
            include=includes,
            n_jobs=2,
        )
        self.assertTrue(der.shape == (2, 2, 1, 3, n_features))
        self.assertTrue(des.shape == (2, 2, n_features))
        assumed_der = np.empty((2, 2, 1, 3, n_features))
        assumed_des = np.empty((2, 2, n_features))
        assumed_der[0, :], assumed_des[0, :]  = desc.derivatives(samples[0], include=includes[0], n_jobs=1)
        assumed_der[1, :], assumed_des[1, :]  = desc.derivatives(samples[1], include=includes[1], n_jobs=1)
        self.assertTrue(np.allclose(assumed_der, der))

        # Excludes
        excludes = [[0], [0]]
        der, des = desc.derivatives(
            system=samples,
            exclude=excludes,
            n_jobs=2,
        )
        self.assertTrue(der.shape == (2, 2, 1, 3, n_features))
        self.assertTrue(des.shape == (2, 2, n_features))
        assumed_der = np.empty((2, 2, 1, 3, n_features))
        assumed_des = np.empty((2, 2, n_features))
        assumed_der[0, :], assumed_des[0, :]  = desc.derivatives(samples[0], exclude=excludes[0], n_jobs=1)
        assumed_der[1, :], assumed_des[1, :]  = desc.derivatives(samples[1], exclude=excludes[1], n_jobs=1)
        self.assertTrue(np.allclose(assumed_der, der))

        # Test averaged output
        # desc.average = "inner"
        # positions=[[0], [0, 1]]
        # output = desc.derivatives(
            # system=samples,
            # positions=positions,
            # n_jobs=2,
        # )
        # self.assertTrue(der.shape == (2, 1, 2, 3, n_features))
        # self.assertTrue(des.shape == (2, 1, n_features))
        # assumed_der = np.empty((2, 2, 1, 3, n_features))
        # assumed_des = np.empty((2, 2, n_features))
        # assumed_der[0, :], assumed_des[0, :]  = desc.derivatives(samples[0], exclude=excludes[0], n_jobs=1)
        # assumed_der[1, :], assumed_des[1, :]  = desc.derivatives(samples[1], exclude=excludes[1], n_jobs=1)
        # self.assertTrue(np.allclose(assumed_der, der))

    def test_numerical(self):
        """Test numerical values.
        """
        # Compare against naive python implementation.

        # Calculate with forward finite difference
        positions = [[0.0, 0.0, 0.0], [0.12, -0.5, 0.3]]
        h = 0.0000001
        n_atoms = len(H2O)
        n_pos = len(positions)
        n_comp = 3
        for rbf in ["gto", "polynomial"]:
            for average in ["off", "outer", "inner"]:
                soap = SOAP(
                    species=[1, 8],
                    rcut=3,
                    nmax=2,
                    lmax=0,
                    rbf=rbf,
                    sparse=False,
                    average=average,
                )
                n_features = soap.get_number_of_features()
                n_centers = 1 if average != "off" else n_pos
                derivatives_python = np.zeros((n_centers, n_atoms, n_comp, n_features))
                d0 = soap.create(H2O, positions)
                for i_atom in range(len(H2O)):
                    for i_comp in range(3):
                        H2O_disturbed = H2O.copy()
                        translation = np.array([[0, 0, 0], [0, 0, 0], [0, 0, 0]], dtype=np.float64)
                        translation[i_atom, i_comp] = h
                        H2O_disturbed.translate(translation)
                        d1 = soap.create(H2O_disturbed, positions)
                        ds = (-d0 + d1) / h
                        derivatives_python[:, i_atom, i_comp, :] = ds

                # Calculate with central finite difference implemented in C++
                derivatives_cpp, d1 = soap.derivatives(H2O, positions=positions, method="numerical")

                # Test that descriptor values are correct
                d2 = soap.create(H2O, positions=positions)
                self.assertTrue(np.allclose(d1, d2, atol=1e-5))

                # Compare values
                self.assertTrue(np.allclose(derivatives_python, derivatives_cpp, atol=1e-5))


class SoapDerivativeComparisonTests(unittest.TestCase):

    def test_analytical_vs_numerical(self):
        """Tests the analytical SOAP GTO derivative values against the
        numerical values.
        """
        soap = SOAP(
            species=[1],
            rcut=3,
            nmax=9,
            lmax=9,
            sparse=False,
        )
<<<<<<< HEAD
         
        # positions = [[0.1, 0.1, -0.1]] # Works
        positions = [[0.1, 0.1, -0.1], [0.2, 0.2, -0.2]] # Doesn't
        derivatives_num, d_num = soap.derivatives(H2, positions=positions, method="numerical")
        derivatives_anal, d_anal = soap.derivatives(H2, positions=positions, method="analytical")
        diff = np.abs(derivatives_num - derivatives_anal)
        print(np.max(diff))
        self.assertTrue(np.allclose(derivatives_num, derivatives_anal, rtol=1e-5, atol=1e-8))

    # def test_analytical_vs_numerical_L1(self):
        # """Tests the analytical soap derivatives implementation against the numerical cpp implementation
        # """
        # soap = SOAP(
            # species=[1],
            # rcut=3,
            # nmax=2,
            # lmax=2,
            # sparse=False,
            # crossover=False,
        # )
         
        # #positions = [[0.2, 0.0, 0.0], [0.1, 0.2, 0.3]]
        # positions = [[0.0, 0.0, 0.0],]
        # # Calculate with central finite difference implemented in C++
        # derivatives_cpp, d_num = soap.derivatives(H2, positions=positions, method="numerical")
        
        # derivatives_anal, d_anal = soap.derivatives(H2, positions=positions, method="analytical")
        # derivatives_anal =  derivatives_anal
        # print("this is totally anal")
        # print(derivatives_anal)
        # print("analytical der shape", derivatives_anal.shape)

        # print("numerical derivatives shape")
        # print(derivatives_cpp.shape)
        # diff = derivatives_cpp - derivatives_anal

        # print("compare numerical against analytical soap derivatives")
        # pp(derivatives_cpp)
        # pp(derivatives_anal)
        # print("difference")
        # pp(diff)

    # def test_analytical_vs_numerical_L9(self):
        # """Tests the analytical soap derivatives implementation against the numerical cpp implementation
        # """
        # soap = SOAP(
            # species=[1],
            # rcut=3,
            # nmax=9,
            # lmax=9,
            # sparse=False,
            # crossover=False,
        # )
         
        # #positions = [[0.2, 0.0, 0.0], [0.1, 0.2, 0.3]]
        # positions = [[0.1, 0.2, 0.3],]
        # # Calculate with central finite difference implemented in C++
        # derivatives_cpp, d_num = soap.derivatives(H2, positions=positions, method="numerical")
        
        # derivatives_anal, d_anal = soap.derivatives(H2, positions=positions, method="analytical")
        # derivatives_anal =  derivatives_anal
        # print("this is totally anal")
        # print(derivatives_anal)
        # print("analytical der shape", derivatives_anal.shape)

        # print("numerical derivatives shape")
        # print(derivatives_cpp.shape)
        # diff = derivatives_cpp - derivatives_anal

        # print("compare numerical against analytical soap derivatives")
        # pp(derivatives_cpp)
        # pp(derivatives_anal)
        # print("difference")
        # pp(diff)
        # pp(np.abs(diff).sum())
        # print(diff.max(), diff.min())
        # print("AAA")
=======
        positions = [[0.0, 0.0, 0.0],]
        # Calculate with central finite difference implemented in C++
        derivatives_cpp, d_num = soap.derivatives(H2, positions=positions, method="numerical")
        derivatives_anal, d_anal = soap.derivatives(H2, positions=positions, method="analytical")
        diff = derivatives_cpp - derivatives_anal

        #_print_diff(derivatives_cpp, derivatives_anal)
        self.assertTrue(np.allclose(derivatives_cpp, derivatives_anal))


    def test_analytical_crossover(self):
        """Tests the analytical soap derivatives implementation with crossover against the numerical cpp implementation
        """
        soap = SOAP(
            species=[1],
            rcut=3,
            nmax=2,
            lmax=2,
            sparse=False,
            crossover = True
        )
        positions = [[0.0, 0.0, 0.0],]
        # Calculate with central finite difference implemented in C++
        derivatives_cpp, d_num = soap.derivatives(H2, positions=positions, method="numerical")
        derivatives_anal, d_anal = soap.derivatives(H2, positions=positions, method="analytical")

        diff = derivatives_cpp - derivatives_anal

        #_print_diff(derivatives_cpp, derivatives_anal)
        self.assertTrue(np.allclose(derivatives_cpp, derivatives_anal))


    def test_analytical_vs_numerical_L1(self):
        """Tests the analytical soap derivatives implementation against the numerical cpp implementation
        """
        soap = SOAP(
            species=[1],
            rcut=3,
            nmax=2,
            lmax=1,
            sparse=False,
            crossover=False,
        )
        positions = [[0.0, 0.0, 0.0],]
        # Calculate with central finite difference implemented in C++
        derivatives_cpp, d_num = soap.derivatives(H2, positions=positions, method="numerical")
        derivatives_anal, d_anal = soap.derivatives(H2, positions=positions, method="analytical")
        
        #_print_diff(derivatives_cpp, derivatives_anal)
        self.assertTrue(np.allclose(derivatives_cpp, derivatives_anal))

    def test_analytical_vs_numerical_L9(self):
        """Tests the analytical soap derivatives implementation against the numerical cpp implementation
        """
        soap = SOAP(
            species=[1],
            rcut=3,
            nmax=9,
            lmax=9,
            sparse=False,
            crossover=False,
        )
        positions = [[0.1, 0.2, 0.3],]
        # Calculate with central finite difference implemented in C++
        derivatives_cpp, d_num = soap.derivatives(H2, positions=positions, method="numerical")
        derivatives_anal, d_anal = soap.derivatives(H2, positions=positions, method="analytical")
        _print_diff(derivatives_cpp, derivatives_anal)
        self.assertTrue(np.allclose(derivatives_cpp, derivatives_anal), rtol = 1e-4)

    def test_descriptor_output(self):
        """Tests the analytical soap descriptor implementation against the numerical cpp implementation
        """
        soap = SOAP(
            species=[1],
            rcut=3,
            nmax=3,
            lmax=19,
            sparse=False,
            crossover=False,
        )
        positions = [[0.1, 0.2, 0.3],]
        # Calculate with central finite difference implemented in C++
        derivatives_cpp, d_num = soap.derivatives(H2, positions=positions, method="numerical")
        derivatives_anal, d_anal = soap.derivatives(H2, positions=positions, method="analytical")
        print("compare descriptors")
        #_print_diff(d_num, d_anal)
        self.assertTrue(np.allclose(d_num, d_anal))

    def test_analytical_vs_numerical_multispecies(self):
        """Tests the analytical soap derivatives implementation against the numerical cpp implementation
        """
        soap = SOAP(
            species=[1, 8],
            rcut=3,
            nmax=2,
            lmax=0,
            sparse=False,
        )
        positions = [[0.0, 0.0, 0.0],]
        # Calculate with central finite difference implemented in C++
        derivatives_cpp, d_num = soap.derivatives(H2O, positions=positions, method="numerical")
        derivatives_anal, d_anal = soap.derivatives(H2O, positions=positions, method="analytical")
        diff = derivatives_cpp - derivatives_anal

        #print("derivatives multispecies")
        #_print_diff(derivatives_cpp, derivatives_anal)
        self.assertTrue(np.allclose(derivatives_cpp, derivatives_anal))
        #print("descriptors multispecies, d_num, d_anal")
        #_print_diff(d_num, d_anal)


        
>>>>>>> 72b34482


if __name__ == '__main__':
    suites = []
<<<<<<< HEAD
    suites.append(unittest.TestLoader().loadTestsFromTestCase(SoapDerivativeTests))
    # suites.append(unittest.TestLoader().loadTestsFromTestCase(SoapDerivativeComparisonTests))
=======
    #suites.append(unittest.TestLoader().loadTestsFromTestCase(SoapDerivativeTests))
    suites.append(unittest.TestLoader().loadTestsFromTestCase(SoapDerivativeComparisonTests))
    #SoapDerivativeComparisonTests().test_analytical_vs_numerical_L9()
    #SoapDerivativeComparisonTests().test_analytical_crossover()
    #SoapDerivativeComparisonTests().test_analytical_vs_numerical()
    #SoapDerivativeComparisonTests().test_descriptor_output()
>>>>>>> 72b34482
    alltests = unittest.TestSuite(suites)
    result = unittest.TextTestRunner(verbosity=0).run(alltests)<|MERGE_RESOLUTION|>--- conflicted
+++ resolved
@@ -263,223 +263,70 @@
 
 class SoapDerivativeComparisonTests(unittest.TestCase):
 
-    def test_analytical_vs_numerical(self):
-        """Tests the analytical SOAP GTO derivative values against the
-        numerical values.
+    def test_no_crossover(self):
+        """Tests the analytical soap derivatives implementation without
+        crossover against the numerical implementation.
         """
         soap = SOAP(
-            species=[1],
+            species=["H", "O"],
             rcut=3,
             nmax=9,
             lmax=9,
             sparse=False,
-        )
-<<<<<<< HEAD
-         
-        # positions = [[0.1, 0.1, -0.1]] # Works
-        positions = [[0.1, 0.1, -0.1], [0.2, 0.2, -0.2]] # Doesn't
-        derivatives_num, d_num = soap.derivatives(H2, positions=positions, method="numerical")
-        derivatives_anal, d_anal = soap.derivatives(H2, positions=positions, method="analytical")
-        diff = np.abs(derivatives_num - derivatives_anal)
-        print(np.max(diff))
-        self.assertTrue(np.allclose(derivatives_num, derivatives_anal, rtol=1e-5, atol=1e-8))
-
-    # def test_analytical_vs_numerical_L1(self):
-        # """Tests the analytical soap derivatives implementation against the numerical cpp implementation
-        # """
-        # soap = SOAP(
-            # species=[1],
-            # rcut=3,
-            # nmax=2,
-            # lmax=2,
-            # sparse=False,
-            # crossover=False,
-        # )
-         
-        # #positions = [[0.2, 0.0, 0.0], [0.1, 0.2, 0.3]]
-        # positions = [[0.0, 0.0, 0.0],]
-        # # Calculate with central finite difference implemented in C++
-        # derivatives_cpp, d_num = soap.derivatives(H2, positions=positions, method="numerical")
-        
-        # derivatives_anal, d_anal = soap.derivatives(H2, positions=positions, method="analytical")
-        # derivatives_anal =  derivatives_anal
-        # print("this is totally anal")
-        # print(derivatives_anal)
-        # print("analytical der shape", derivatives_anal.shape)
-
-        # print("numerical derivatives shape")
-        # print(derivatives_cpp.shape)
-        # diff = derivatives_cpp - derivatives_anal
-
-        # print("compare numerical against analytical soap derivatives")
-        # pp(derivatives_cpp)
-        # pp(derivatives_anal)
-        # print("difference")
-        # pp(diff)
-
-    # def test_analytical_vs_numerical_L9(self):
-        # """Tests the analytical soap derivatives implementation against the numerical cpp implementation
-        # """
-        # soap = SOAP(
-            # species=[1],
-            # rcut=3,
-            # nmax=9,
-            # lmax=9,
-            # sparse=False,
-            # crossover=False,
-        # )
-         
-        # #positions = [[0.2, 0.0, 0.0], [0.1, 0.2, 0.3]]
-        # positions = [[0.1, 0.2, 0.3],]
-        # # Calculate with central finite difference implemented in C++
-        # derivatives_cpp, d_num = soap.derivatives(H2, positions=positions, method="numerical")
-        
-        # derivatives_anal, d_anal = soap.derivatives(H2, positions=positions, method="analytical")
-        # derivatives_anal =  derivatives_anal
-        # print("this is totally anal")
-        # print(derivatives_anal)
-        # print("analytical der shape", derivatives_anal.shape)
-
-        # print("numerical derivatives shape")
-        # print(derivatives_cpp.shape)
-        # diff = derivatives_cpp - derivatives_anal
-
-        # print("compare numerical against analytical soap derivatives")
-        # pp(derivatives_cpp)
-        # pp(derivatives_anal)
-        # print("difference")
-        # pp(diff)
-        # pp(np.abs(diff).sum())
-        # print(diff.max(), diff.min())
-        # print("AAA")
-=======
-        positions = [[0.0, 0.0, 0.0],]
-        # Calculate with central finite difference implemented in C++
-        derivatives_cpp, d_num = soap.derivatives(H2, positions=positions, method="numerical")
-        derivatives_anal, d_anal = soap.derivatives(H2, positions=positions, method="analytical")
-        diff = derivatives_cpp - derivatives_anal
-
-        #_print_diff(derivatives_cpp, derivatives_anal)
-        self.assertTrue(np.allclose(derivatives_cpp, derivatives_anal))
-
-
-    def test_analytical_crossover(self):
-        """Tests the analytical soap derivatives implementation with crossover against the numerical cpp implementation
+            crossover=False,
+        )
+        positions = H2O.get_positions()
+        derivatives_cpp, d_num = soap.derivatives(H2O, positions=positions, method="numerical")
+        derivatives_anal, d_anal = soap.derivatives(H2O, positions=positions, method="analytical")
+        # _print_diff(derivatives_cpp, derivatives_anal)
+        # print(np.abs(derivatives_anal - derivatives_cpp).max())
+        self.assertTrue(np.allclose(derivatives_cpp, derivatives_anal, rtol=1e-6, atol=1e-6))
+
+    def test_crossover(self):
+        """Tests the analytical soap derivatives implementation with crossover
+        against the numerical implementation.
         """
         soap = SOAP(
-            species=[1],
-            rcut=3,
-            nmax=2,
-            lmax=2,
-            sparse=False,
-            crossover = True
-        )
-        positions = [[0.0, 0.0, 0.0],]
-        # Calculate with central finite difference implemented in C++
-        derivatives_cpp, d_num = soap.derivatives(H2, positions=positions, method="numerical")
-        derivatives_anal, d_anal = soap.derivatives(H2, positions=positions, method="analytical")
-
-        diff = derivatives_cpp - derivatives_anal
-
-        #_print_diff(derivatives_cpp, derivatives_anal)
-        self.assertTrue(np.allclose(derivatives_cpp, derivatives_anal))
-
-
-    def test_analytical_vs_numerical_L1(self):
-        """Tests the analytical soap derivatives implementation against the numerical cpp implementation
-        """
-        soap = SOAP(
-            species=[1],
-            rcut=3,
-            nmax=2,
-            lmax=1,
-            sparse=False,
-            crossover=False,
-        )
-        positions = [[0.0, 0.0, 0.0],]
-        # Calculate with central finite difference implemented in C++
-        derivatives_cpp, d_num = soap.derivatives(H2, positions=positions, method="numerical")
-        derivatives_anal, d_anal = soap.derivatives(H2, positions=positions, method="analytical")
-        
-        #_print_diff(derivatives_cpp, derivatives_anal)
-        self.assertTrue(np.allclose(derivatives_cpp, derivatives_anal))
-
-    def test_analytical_vs_numerical_L9(self):
-        """Tests the analytical soap derivatives implementation against the numerical cpp implementation
-        """
-        soap = SOAP(
-            species=[1],
+            species=["H", "O"],
             rcut=3,
             nmax=9,
             lmax=9,
             sparse=False,
-            crossover=False,
-        )
-        positions = [[0.1, 0.2, 0.3],]
-        # Calculate with central finite difference implemented in C++
-        derivatives_cpp, d_num = soap.derivatives(H2, positions=positions, method="numerical")
-        derivatives_anal, d_anal = soap.derivatives(H2, positions=positions, method="analytical")
-        _print_diff(derivatives_cpp, derivatives_anal)
-        self.assertTrue(np.allclose(derivatives_cpp, derivatives_anal), rtol = 1e-4)
-
-    def test_descriptor_output(self):
-        """Tests the analytical soap descriptor implementation against the numerical cpp implementation
-        """
-        soap = SOAP(
-            species=[1],
-            rcut=3,
-            nmax=3,
-            lmax=19,
-            sparse=False,
-            crossover=False,
-        )
-        positions = [[0.1, 0.2, 0.3],]
-        # Calculate with central finite difference implemented in C++
-        derivatives_cpp, d_num = soap.derivatives(H2, positions=positions, method="numerical")
-        derivatives_anal, d_anal = soap.derivatives(H2, positions=positions, method="analytical")
-        print("compare descriptors")
-        #_print_diff(d_num, d_anal)
-        self.assertTrue(np.allclose(d_num, d_anal))
-
-    def test_analytical_vs_numerical_multispecies(self):
-        """Tests the analytical soap derivatives implementation against the numerical cpp implementation
-        """
-        soap = SOAP(
-            species=[1, 8],
-            rcut=3,
-            nmax=2,
-            lmax=0,
-            sparse=False,
-        )
-        positions = [[0.0, 0.0, 0.0],]
-        # Calculate with central finite difference implemented in C++
+            crossover=True,
+        )
+        positions = H2O.get_positions()
         derivatives_cpp, d_num = soap.derivatives(H2O, positions=positions, method="numerical")
         derivatives_anal, d_anal = soap.derivatives(H2O, positions=positions, method="analytical")
-        diff = derivatives_cpp - derivatives_anal
-
-        #print("derivatives multispecies")
-        #_print_diff(derivatives_cpp, derivatives_anal)
-        self.assertTrue(np.allclose(derivatives_cpp, derivatives_anal))
-        #print("descriptors multispecies, d_num, d_anal")
-        #_print_diff(d_num, d_anal)
-
-
-        
->>>>>>> 72b34482
+        # _print_diff(derivatives_cpp, derivatives_anal)
+        # print(np.abs(derivatives_anal - derivatives_cpp).max())
+        self.assertTrue(np.allclose(derivatives_cpp, derivatives_anal, rtol=1e-6, atol=1e-6))
+
+    def test_descriptor_output(self):
+        """Tests that the descriptor is output correctly both for numerical and
+        analytical version.
+        """
+        soap = SOAP(
+            species=["H", "O"],
+            rcut=3,
+            nmax=3,
+            lmax=3,
+        )
+        positions = H2O.get_positions()
+        _, d_num = soap.derivatives(H2O, positions=positions, method="numerical")
+        _, d_anal = soap.derivatives(H2O, positions=positions, method="analytical")
+        d = soap.create(H2O, positions=positions)
+        # print(np.abs(d - d_anal).max())
+        # _print_diff(derivatives_cpp, derivatives_anal)
+        self.assertTrue(np.allclose(d, d_num))
+        self.assertTrue(np.allclose(d, d_anal))
 
 
 if __name__ == '__main__':
     suites = []
-<<<<<<< HEAD
     suites.append(unittest.TestLoader().loadTestsFromTestCase(SoapDerivativeTests))
-    # suites.append(unittest.TestLoader().loadTestsFromTestCase(SoapDerivativeComparisonTests))
-=======
-    #suites.append(unittest.TestLoader().loadTestsFromTestCase(SoapDerivativeTests))
     suites.append(unittest.TestLoader().loadTestsFromTestCase(SoapDerivativeComparisonTests))
-    #SoapDerivativeComparisonTests().test_analytical_vs_numerical_L9()
-    #SoapDerivativeComparisonTests().test_analytical_crossover()
-    #SoapDerivativeComparisonTests().test_analytical_vs_numerical()
-    #SoapDerivativeComparisonTests().test_descriptor_output()
->>>>>>> 72b34482
+    # SoapDerivativeComparisonTests().test_no_crossover()
+    # SoapDerivativeComparisonTests().test_crossover()
+    # SoapDerivativeComparisonTests().test_descriptor_output()
     alltests = unittest.TestSuite(suites)
     result = unittest.TextTestRunner(verbosity=0).run(alltests)