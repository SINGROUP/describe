import sys

# Check python version
if sys.version_info[:2] < (3, 0):
    raise RuntimeError("Python version >= 3.0 required.")

import platform
from distutils.ccompiler import new_compiler
from distutils.sysconfig import customize_compiler
from setuptools import setup, find_packages, Extension
from subprocess import getoutput


def using_clang():
    """Will we be using a clang compiler?
    """
    compiler = new_compiler()
    customize_compiler(compiler)
    compiler_ver = getoutput("{0} -v".format(compiler.compiler[0]))
    return 'clang' in compiler_ver

cpp_extra_link_args = []
cpp_extra_compile_args = ['-std=c++11']

# Needed to specify X++ runtime library on OSX. This solution is replicated
# from the setup.py of mdanalysis
if platform.system() == 'Darwin' and using_clang():
    cpp_extra_compile_args.append('-stdlib=libc++')
    cpp_extra_compile_args.append('-mmacosx-version-min=10.9')
    cpp_extra_link_args.append('-stdlib=libc++')
    cpp_extra_link_args.append('-mmacosx-version-min=10.7')

extensions = [
    # The ACSF C++ extension, wrapped with cython
    Extension(
        "dscribe.libacsf.acsfwrapper",
        [
            "dscribe/libacsf/acsfwrapper.cpp",
        ],
        language='c++',
        include_dirs=["dscribe/libacsf"],
        extra_compile_args=cpp_extra_compile_args,
        extra_link_args=cpp_extra_link_args,
    ),
    # The MBTR C++ extension, wrapped with cython
    Extension(
        "dscribe.libmbtr.mbtrwrapper",
        [
            "dscribe/libmbtr/mbtrwrapper.cpp",
        ],
        language='c++',
        include_dirs=["dscribe/libmbtr"],
        extra_compile_args=cpp_extra_compile_args,
        extra_link_args=cpp_extra_link_args,
    ),
]

if __name__ == "__main__":
    setup(name='dscribe',
<<<<<<< HEAD
        version="0.2.7",
=======
        version="0.2.8a0",
>>>>>>> e243e691
        url="https://singroup.github.io/dscribe/",
        description='A Python package for creating feature transformations in applications of machine learning to materials science.',
        long_description='A Python package for creating feature transformations in applications of machine learning to materials science.',
        packages=find_packages(),
        install_requires=[
            'numpy',
            'scipy',
            'ase',
            'future',
            'scikit-learn',
            'joblib',
            'soaplite==1.0.3',
        ],
        include_package_data=True,  # This ensures that files defined in MANIFEST.in are included
        ext_modules=extensions,
        license="Apache License 2.0",
        classifiers=[
            'Development Status :: 5 - Production/Stable',
            'Intended Audience :: Developers',
            'Topic :: Scientific/Engineering :: Physics',
            'License :: OSI Approved :: Apache Software License',
            'Programming Language :: Python :: 3',
            'Programming Language :: Python :: 3.0',
            'Programming Language :: Python :: 3.1',
            'Programming Language :: Python :: 3.2',
            'Programming Language :: Python :: 3.3',
            'Programming Language :: Python :: 3.4',
            'Programming Language :: Python :: 3.5',
            'Programming Language :: Python :: 3.6',
            'Programming Language :: Python :: 3.7',
            'Programming Language :: Python :: 3.8',
            'Programming Language :: Python :: 3 :: Only',
        ],
        keywords='descriptor machine learning atomistic structure materials science',
        python_requires='>=3, <4',
    )<|MERGE_RESOLUTION|>--- conflicted
+++ resolved
@@ -57,11 +57,7 @@
 
 if __name__ == "__main__":
     setup(name='dscribe',
-<<<<<<< HEAD
-        version="0.2.7",
-=======
         version="0.2.8a0",
->>>>>>> e243e691
         url="https://singroup.github.io/dscribe/",
         description='A Python package for creating feature transformations in applications of machine learning to materials science.',
         long_description='A Python package for creating feature transformations in applications of machine learning to materials science.',
