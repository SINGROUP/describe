--- conflicted
+++ resolved
@@ -88,63 +88,12 @@
     CellList cell_list
 ) const
 {
-<<<<<<< HEAD
     // Empty mock arrays since we are not calculating the derivatives
     py::array_t<double> xd({1, 1, 1, 1, 1});
     py::array_t<double> yd({1, 1, 1, 1, 1});
     py::array_t<double> zd({1, 1, 1, 1, 1});
     py::array_t<double> derivatives({1, 1, 1, 1});
     py::array_t<int> indices({1});
-=======
-    soapGTO(
-        out,
-        positions,
-        centers,
-        this->alphas,
-        this->betas,
-        atomic_numbers,
-        this->species,
-        this->rcut,
-        this->cutoff_padding,
-        this->nmax,
-        this->lmax,
-        this->eta,
-        this->weighting,
-        this->crossover,
-        this->average,
-        cell_list
-    );
-}
-
-void SOAPGTO::create_cartesian(
-    py::array_t<double> derivatives,
-    py::array_t<double> descriptor,
-    py::array_t<double> xd,
-    py::array_t<double> yd,
-    py::array_t<double> zd,
-    py::array_t<double> cd,
-    py::array_t<double> positions,
-    py::array_t<int> atomic_numbers,
-    py::array_t<double> cell,
-    py::array_t<bool> pbc,
-    py::array_t<double> centers,
-    py::array_t<int> center_indices,
-    py::array_t<int> indices,
-    const bool return_descriptor
-) const
-{
-    int n_atoms = atomic_numbers.shape(0); // Should be saved before extending the system
-    int n_centers = centers.shape(0);
-
-    // Extend system if periodicity is requested.
-    auto pbc_u = pbc.unchecked<1>();
-    bool is_periodic = this->periodic && (pbc_u(0) || pbc_u(1) || pbc_u(2));
-    if (is_periodic) {
-        ExtendedSystem system_extended = extend_system(positions, atomic_numbers, cell, pbc, this->cutoff);
-        positions = system_extended.positions;
-        atomic_numbers = system_extended.atomic_numbers;
-    }
->>>>>>> 6bf80123
 
     soapGTODevX(
         derivatives,
