# -*- coding: utf-8 -*-
"""Copyright 2019 DScribe developers

Licensed under the Apache License, Version 2.0 (the "License");
you may not use this file except in compliance with the License.
You may obtain a copy of the License at

    http://www.apache.org/licenses/LICENSE-2.0

Unless required by applicable law or agreed to in writing, software
distributed under the License is distributed on an "AS IS" BASIS,
WITHOUT WARRANTIES OR CONDITIONS OF ANY KIND, either express or implied.
See the License for the specific language governing permissions and
limitations under the License.
"""
import numpy as np

from scipy.sparse import coo_matrix
from scipy.special import gamma
from scipy.linalg import sqrtm, inv

from ase import Atoms
import ase.data

from dscribe.descriptors import Descriptor
from dscribe.core import System
from dscribe.utils.geometry import get_extended_system
import dscribe.ext


class SOAP(Descriptor):
    """Class for generating a partial power spectrum from Smooth Overlap of
    Atomic Orbitals (SOAP). This implementation uses real (tesseral) spherical
    harmonics as the angular basis set and provides two orthonormalized
    alternatives for the radial basis functions: spherical primitive gaussian
    type orbitals ("gto") or the polynomial basis set ("polynomial").

    For reference, see:

    "On representing chemical environments, Albert P. Bartók, Risi Kondor, and
    Gábor Csányi, Phys. Rev. B 87, 184115, (2013),
    https://doi.org/10.1103/PhysRevB.87.184115

    "Comparing molecules and solids across structural and alchemical space",
    Sandip De, Albert P. Bartók, Gábor Csányi and Michele Ceriotti, Phys.
    Chem. Chem. Phys. 18, 13754 (2016), https://doi.org/10.1039/c6cp00415f

    "Machine learning hydrogen adsorption on nanoclusters through structural
    descriptors", Marc O. J. Jäger, Eiaki V. Morooka, Filippo Federici Canova,
    Lauri Himanen & Adam S. Foster, npj Comput. Mater., 4, 37 (2018),
    https://doi.org/10.1038/s41524-018-0096-5
    """
    def __init__(
            self,
            rcut,
            nmax,
            lmax,
            sigma=1.0,
            rbf="gto",
            species=None,
            periodic=False,
            crossover=True,
            average="off",
            sparse=False,
            ):
        """
        Args:
            rcut (float): A cutoff for local region in angstroms. Should be
                bigger than 1 angstrom.
            nmax (int): The number of radial basis functions.
            lmax (int): The maximum degree of spherical harmonics.
            species (iterable): The chemical species as a list of atomic
                numbers or as a list of chemical symbols. Notice that this is not
                the atomic numbers that are present for an individual system, but
                should contain all the elements that are ever going to be
                encountered when creating the descriptors for a set of systems.
                Keeping the number of chemical species as low as possible is
                preferable.
            sigma (float): The standard deviation of the gaussians used to expand the
                atomic density.
            rbf (str): The radial basis functions to use. The available options are:

                * "gto": Spherical gaussian type orbitals defined as :math:`g_{nl}(r) = \sum_{n'=1}^{n_\mathrm{max}}\,\\beta_{nn'l} r^l e^{-\\alpha_{n'l}r^2}`
                * "polynomial": Polynomial basis defined as :math:`g_{n}(r) = \sum_{n'=1}^{n_\mathrm{max}}\,\\beta_{nn'} (r-r_\mathrm{cut})^{n'+2}`

            periodic (bool): Determines whether the system is considered to be
                periodic.
            crossover (bool): Determines if crossover of atomic types should
                be included in the power spectrum. If enabled, the power
                spectrum is calculated over all unique species combinations Z
                and Z'. If disabled, the power spectrum does not contain
                cross-species information and is only run over each unique
                species Z. Turned on by default to correspond to the original
                definition
            average (str): The averaging mode over the centers of interest.
                Valid options are:

                    * "off": No averaging.
                    * "inner": Averaging over sites before summing up the magnetic quantum numbers: :math:`p_{nn'l}^{Z_1,Z_2} \sim \sum_m (\\frac{1}{n} \sum_i c_{nlm}^{i, Z_1})^{*} (\\frac{1}{n} \sum_i c_{n'lm}^{i, Z_2})`
                    * "outer": Averaging over the power spectrum of different sites: :math:`p_{nn'l}^{Z_1,Z_2} \sim \\frac{1}{n} \sum_i \sum_m (c_{nlm}^{i, Z_1})^{*} (c_{n'lm}^{i, Z_2})`

            sparse (bool): Whether the output should be a sparse matrix or a
                dense numpy array.
        """
        super().__init__(periodic=periodic, flatten=True, sparse=sparse)

        # Setup the involved chemical species
        self.species = species

        # Test that general settings are valid
        if (sigma <= 0):
            raise ValueError(
                "Only positive gaussian width parameters 'sigma' are allowed."
            )
        self._eta = 1/(2*sigma**2)
        self._sigma = sigma

        if lmax < 0:
            raise ValueError(
                "lmax cannot be negative. lmax={}".format(lmax)
            )
        supported_rbf = set(("gto", "polynomial"))
        if rbf not in supported_rbf:
            raise ValueError(
                "Invalid radial basis function of type '{}' given. Please use "
                "one of the following: {}".format(rbf, supported_rbf)
            )
        if nmax < 1:
            raise ValueError(
                "Must have at least one radial basis function."
                "nmax={}".format(nmax)
            )
        supported_average = set(("off", "inner", "outer"))
        if average not in supported_average:
            raise ValueError(
                "Invalid average mode '{}' given. Please use "
                "one of the following: {}".format(average, supported_average)
            )

        # Test that radial basis set specific settings are valid
        if rbf == "gto":
            if rcut <= 1:
                raise ValueError(
                    "When using the gaussian radial basis set (gto), the radial "
                    "cutoff should be bigger than 1 angstrom."
                )
            if lmax > 19:
                raise ValueError(
                    "When using the gaussian radial basis set (gto), lmax "
                    "cannot currently exceed 19. lmax={}".format(lmax)
                )
            # Precalculate the alpha and beta constants for the GTO basis
            self._alphas, self._betas = self.get_basis_gto(rcut, nmax)

        elif rbf == "polynomial":
            if lmax > 20:
                raise ValueError(
                    "When using the polynomial radial basis set, lmax "
                    "cannot currently exceed 20. lmax={}".format(lmax)
                )

        self._rcut = rcut
        self._nmax = nmax
        self._lmax = lmax
        self._rbf = rbf
        self.average = average
        self.crossover = crossover

    def prepare(self, system, cutoff_padding, positions=None):
        """Prepares the input for the C++ extension.
        """
        # Transform the input system into the internal System-object
        system = self.get_system(system)

        # Check that the system does not have elements that are not in the list
        # of atomic numbers
        self.check_atomic_numbers(system.get_atomic_numbers())

        # Check if periodic is valid
        if self.periodic:
            cell = system.get_cell()
            if np.cross(cell[0], cell[1]).dot(cell[2]) == 0:
                raise ValueError(
                    "System doesn't have cell to justify periodicity."
                )

        # Setup the local positions
        if positions is None:
            list_positions = system.get_positions()
        else:
            # Check validity of position definitions and create final cartesian
            # position list
            list_positions = []
            if len(positions) == 0:
                raise ValueError(
                    "The argument 'positions' should contain a non-empty set of"
                    " atomic indices or cartesian coordinates with x, y and z "
                    "components."
                )
            for i in positions:
                if np.issubdtype(type(i), np.integer):
                    list_positions.append(system.get_positions()[i])
                elif isinstance(i, (list, tuple, np.ndarray)):
                    if len(i) != 3:
                        raise ValueError(
                            "The argument 'positions' should contain a "
                            "non-empty set of atomic indices or cartesian "
                            "coordinates with x, y and z components."
                        )
                    list_positions.append(i)
                else:
                    raise ValueError(
                        "Create method requires the argument 'positions', a "
                        "list of atom indices and/or positions."
                    )

        # Create the extended system if periodicity is requested
        if self.periodic:
            system = get_extended_system(system, self._rcut+cutoff_padding, return_cell_indices=False)

        return system, np.asarray(list_positions)

    def get_cutoff_padding(self):
        """The radial cutoff is extended by adding a padding that depends on
        the used used sigma value. The padding is chosen so that the gaussians
        decay to the specified threshold value at the cutoff distance.
        """
        threshold = 0.001
        cutoff_padding = self._sigma*np.sqrt(-2*np.log(threshold))
        return cutoff_padding


    def init_descriptor_array(self, n_centers, n_features):
        """Return a zero-initialized numpy array for the descriptor.
        """
        if self.average == "inner" or self.average == "outer":
            c = np.zeros((1, n_features), dtype=np.float64)
        else:
            c = np.zeros((n_centers, n_features), dtype=np.float64)
        return c

    def init_derivatives_array(self, n_centers, n_atoms, n_features):
        """Return a zero-initialized numpy array for the derivatives.
        """
        if self.average == "inner" or self.average == "outer":
            d = np.zeros((1, n_atoms, 3, n_features), dtype=np.float64)
        else:
            d = np.zeros((n_centers, n_atoms, 3, n_features), dtype=np.float64)
        return d

    def create(self, system, positions=None, n_jobs=1, verbose=False):
        """Return the SOAP output for the given systems and given positions.

        Args:
            system (:class:`ase.Atoms` or list of :class:`ase.Atoms`): One or
                many atomic structures.
            positions (list): Positions where to calculate SOAP. Can be
                provided as cartesian positions or atomic indices. If no
                positions are defined, the SOAP output will be created for all
                atoms in the system. When calculating SOAP for multiple
                systems, provide the positions as a list for each system.
            n_jobs (int): Number of parallel jobs to instantiate. Parallellizes
                the calculation across samples. Defaults to serial calculation
                with n_jobs=1.
            verbose(bool): Controls whether to print the progress of each job
                into to the console.

        Returns:
            np.ndarray | scipy.sparse.csr_matrix: The SOAP output for the given
            systems and positions. The return type depends on the
            'sparse'-attribute. The first dimension is determined by the amount
            of positions and systems and the second dimension is determined by
            the get_number_of_features()-function. When multiple systems are
            provided the results are ordered by the input order of systems and
            their positions.
        """
        # If single system given, skip the parallelization
        if isinstance(system, (Atoms, System)):
            return self.create_single(system, positions)
        else:
            self._check_system_list(system)

        # Combine input arguments
        n_samples = len(system)
        if positions is None:
            inp = [(i_sys,) for i_sys in system]
        else:
            n_pos = len(positions)
            if n_pos != n_samples:
                raise ValueError(
                    "The given number of positions does not match the given"
                    "number of systems."
                )
            inp = list(zip(system, positions))

        # For SOAP the output size for each job depends on the exact arguments.
        # Here we precalculate the size for each job to preallocate memory and
        # make the process faster.
        k, m = divmod(n_samples, n_jobs)
        jobs = (inp[i * k + min(i, m):(i + 1) * k + min(i + 1, m)] for i in range(n_jobs))
        output_sizes = []
        for i_job in jobs:
            n_desc = 0
            if self.average == "outer" or self.average == "inner":
                n_desc = len(i_job)
            elif positions is None:
                n_desc = 0
                for job in i_job:
                    n_desc += len(job[0])
            else:
                n_desc = 0
                for i_sample, i_pos in i_job:
                    if i_pos is not None:
                        n_desc += len(i_pos)
                    else:
                        n_desc += len(i_sample)
            output_sizes.append(n_desc)

        # Create in parallel
        output = self.create_parallel(inp, self.create_single, n_jobs, output_sizes, verbose=verbose)

        return output

    def create_single(self, system, positions=None):
        """Return the SOAP output for the given system and given positions.

        Args:
            system (:class:`ase.Atoms` | :class:`.System`): Input system.
            positions (list): Cartesian positions or atomic indices. If
                specified, the SOAP spectrum will be created for these points.
                If no positions are defined, the SOAP output will be created
                for all atoms in the system.

        Returns:
            np.ndarray | scipy.sparse.coo_matrix: The SOAP output for the
            given system and positions. The return type depends on the
            'sparse'-attribute. The first dimension is given by the number of
            positions and the second dimension is determined by the
            get_number_of_features()-function.
        """
        cutoff_padding = self.get_cutoff_padding()
        system, centers = self.prepare(system, cutoff_padding, positions)
        n_centers = centers.shape[0]
        n_species = self._atomic_numbers.shape[0]
        pos = system.get_positions()
        Z = system.get_atomic_numbers()
        n_features = self.get_number_of_features()
        n_atoms = Z.shape[0]
        soap_mat = self.init_descriptor_array(n_centers, n_features)

        # Determine the function to call based on rbf
        if self._rbf == "gto":

            # Orthonormalized RBF coefficients
            alphas = self._alphas.flatten()
            betas = self._betas.flatten()

            # Determine shape
            n_features = self.get_number_of_features()
            soap_mat = self.init_descriptor_array(n_centers, n_features)

            # Calculate with extension
            soap_gto = dscribe.ext.SOAPGTO(
                self._rcut,
                self._nmax,
                self._lmax,
                self._eta,
                self._atomic_numbers,
                self.crossover,
                self.average,
                cutoff_padding,
                alphas,
                betas
            )
            soap_gto.create(
                soap_mat, 
                pos,
                Z,
                centers,
            )
        elif self._rbf == "polynomial":
            # Get the discretized and orthogonalized polynomial radial basis
            # function values
            rx, gss = self.get_basis_poly(self._rcut, self._nmax)
            gss = gss.flatten()

            # Calculate with extension
            soap_poly = dscribe.ext.SOAPPolynomial(
                self._rcut,
                self._nmax,
                self._lmax,
                self._eta,
                self._atomic_numbers,
                self.crossover,
                self.average,
                cutoff_padding,
                rx,
                gss
            )
            soap_poly.create(
                soap_mat, 
                pos,
                Z,
                centers,
            )

        # Make into a sparse array if requested
        if self._sparse:
            soap_mat = coo_matrix(soap_mat)

        return soap_mat

    def derivatives(self, system, positions=None, include=None, exclude=None, method="numerical", return_descriptor=True, n_jobs=1, verbose=False):
        """Return the descriptor derivatives for the given systems and given positions.

        Args:
            system (:class:`ase.Atoms` or list of :class:`ase.Atoms`): One or
                many atomic structures.
            positions (list): Positions where to calculate the descriptor. Can be
                provided as cartesian positions or atomic indices. If no
                positions are defined, the descriptor output will be created for all
                atoms in the system. When calculating descriptor for multiple
                systems, provide the positions as a list for each system.
            include (list): Indices of atoms to compute the derivatives on.
                When calculating descriptor for multiple systems, provide a list of indices.  
                Cannot be provided together with 'exclude'.
            exclude (list): Indices of atoms not to compute the derivatives on.
                When calculating descriptor for multiple systems, provide a list of indices.  
                Cannot be provided together with 'include'.
            method (str): 'numerical' or 'analytical' derivatives. Numerical
                derivatives are implemented with central finite difference. If
                not specified, analytical derivatives are used when available.
            return_descriptor (bool): Whether to also calculate the descriptor
                in the same function call. This is true by default as it
                typically is faster to calculate both in one go.
            n_jobs (int): Number of parallel jobs to instantiate. Parallellizes
                the calculation across samples. Defaults to serial calculation
                with n_jobs=1.
            verbose(bool): Controls whether to print the progress of each job
                into to the console.

        Returns:
            If return_descriptor is True, returns a tuple, where the first item
            is the derivative array and the second is the descriptor array.
            Otherwise only returns the derivatives array. The derivatives array
            is a either a 4D or 5D array, depending on whether you have
            provided a single or multiple systems. If the output shape for each
            system is the same, a single monolithic numpy array is returned.
            For variable sized output (e.g. differently sized systems,
            different number of centers or different number of included atoms),
            a regular python list is returned. The dimensions are:
            [(n_systems,) n_positions, n_atoms, 3, n_features]. The first
            dimension goes over the different systems in case multiple were
            given.  The second dimension goes over the descriptor centers in
            the same order as they were given in the argument. The third
            dimension goes over the included atoms. The order is same as the
            order of atoms in the given system. The fourth dimension goes over
            the cartesian components, x, y and z. The fifth dimension goes over
            the features in the default order.
        """
        if self._sparse:
            raise ValueError("Sparse output is not currently available for derivatives.")
        if self.average != "off" and method == "analytical":
            raise ValueError(
                "Analytical derivatives not currently available for averaged output."
            )
        if self._rbf == "polynomial" and method == "analytical":
            raise ValueError(
                "Analytical derivatives not currently available for polynomial radial "
                "basis set."
            )
        if method not in {"numerical", "analytical"}:
            raise ValueError("Please choose method 'numerical' or 'analytical'")

        # If single system given, skip the parallelization
        if isinstance(system, (Atoms, System)):
            n_atoms = len(system)
            indices = self._get_indices(n_atoms, include, exclude)
            return self.derivatives_single(system, positions, indices, method=method, return_descriptor=return_descriptor)

        self._check_system_list(system)
        n_samples = len(system)
        if positions is None:
            positions = [None] * n_samples
        if include is None:
            include = [None] * n_samples
        if exclude is None:
            exclude = [None] * n_samples
        n_pos = len(positions)
        if n_pos != n_samples:
            raise ValueError(
                "The given number of positions does not match the given "
                "number of systems."
            )
        n_inc = len(include)
        if n_inc != n_samples:
            raise ValueError(
                "The given number of includes does not match the given "
                "number of systems."
            )
        n_exc = len(exclude)
        if n_exc != n_samples:
            raise ValueError(
                "The given number of excludes does not match the given "
                "number of systems."
            )
            
        # Determine the atom indices that are displaced
        indices = []
        for sys, inc, exc in zip(system, include, exclude):
            n_atoms = len(sys)
            indices.append(self._get_indices(n_atoms, inc, exc))

        # Combine input arguments
        inp = list(zip(system, positions, indices, [method]*n_samples, [return_descriptor]*n_samples))

        # For the descriptor, the output size for each job depends on the exact arguments.
        # Here we precalculate the size for each job to preallocate memory and
        # make the process faster.
        n_features = self.get_number_of_features()
        def get_shapes(job):
            centers = job[1]
            if centers is None:
                n_positions = len(job[0])
            else:
                n_positions = 1 if self.average != "off" else len(centers)
            n_indices = len(job[2])
            return (n_positions, n_indices, 3, n_features), (n_positions, n_features)


        k, m = divmod(n_samples, n_jobs)
        jobs = list(inp[i * k + min(i, m):(i + 1) * k + min(i + 1, m)] for i in range(n_jobs))
        derivatives_shape, descriptor_shape = get_shapes(jobs[0][0])

        # Determine what the output sizes will be, and whether the size stays
        # fixed or not.
        def is_variable(jobs):
            for i_job in jobs:
                for job in i_job:
                    i_derivatives_shape, i_descriptor_shape = get_shapes(job)
                    if i_derivatives_shape != derivatives_shape or i_descriptor_shape != descriptor_shape:
                        return True
            return False

        if is_variable(jobs):
            derivatives_shape = None
            descriptor_shape = None

        # Create in parallel
        output = self.derivatives_parallel(inp, self.derivatives_single, n_jobs, derivatives_shape, descriptor_shape, return_descriptor, verbose=verbose)

        return output

    def derivatives_single(self, system, positions, indices, method="numerical", return_descriptor=True):
        """Return the SOAP output for the given system and given positions.

        Args:
            system (:class:`ase.Atoms`): Atomic structure.
            positions (list): Positions where to calculate SOAP. Can be
                provided as cartesian positions or atomic indices. If no
                positions are defined, the SOAP output will be created for all
                atoms in the system. When calculating SOAP for multiple
                systems, provide the positions as a list for each system.
            indices (list): Indices of atoms for which the derivatives will be
                computed for. 
            method (str): 'numerical' or 'analytical' derivatives. Numerical
                derivatives are implemented with central finite difference. If
                not specified, analytical derivatives are used when available.
            return_descriptor (bool): Whether to also calculate the descriptor
                in the same function call. This is true by default as it
                typically is faster to calculate both in one go.
        
        Returns:
            If return_descriptor is True, returns a tuple, where the first item
            is the derivative array and the second is the descriptor array.
            Otherwise only returns the derivatives array. The derivatives array
            is a 4D numpy array. The dimensions are: [n_positions, n_atoms, 3,
            n_features]. The first dimension goes over the SOAP centers in the
            same order as they were given in the argument. The second dimension
            goes over the included atoms. The order is same as the order of
            atoms in the given system. The third dimension goes over the
            cartesian components, x, y and z. The last dimension goes over the
            features in the default order.
        """
        cutoff_padding = self.get_cutoff_padding()
        system, centers = self.prepare(system, cutoff_padding, positions)
        pos = system.get_positions()
        Z = system.get_atomic_numbers()
        sorted_species = self._atomic_numbers
        n_species = len(sorted_species)
        n_centers = centers.shape[0]
        n_indices = len(indices)
        n_atoms = len(system)

        n_features = self.get_number_of_features()
        d = self.init_derivatives_array(n_centers, n_indices, n_features)
        if return_descriptor:
            c = self.init_descriptor_array(n_centers, n_features)
        else:
<<<<<<< HEAD
            c = np.empty(0)
=======
            c = np.zeros((n_centers, n_features), dtype=np.float64)
>>>>>>> 72b34482

        # Calculate numerically with extension
        if self._rbf == "gto":
            alphas = self._alphas.flatten()
            betas = self._betas.flatten()
            if method == "numerical":
                # Calculate with extension
                soap_gto = dscribe.ext.SOAPGTO(
                    self._rcut,
                    self._nmax,
                    self._lmax,
                    self._eta,
                    self._atomic_numbers,
                    self.crossover,
                    self.average,
                    cutoff_padding,
                    alphas,
                    betas
                )
                soap_gto.derivatives_numerical(
                    d,
                    c,
                    pos,
                    Z,
                    centers,
                    indices,
                    return_descriptor,
                )
            elif method == "analytical":
                d = np.zeros(( n_atoms, n_centers, n_features, 3), dtype=np.float64)
                dx = np.zeros(( n_atoms, n_centers, n_features,), dtype=np.float64)
                dy = np.zeros(( n_atoms, n_centers, n_features,), dtype=np.float64)
                dz = np.zeros(( n_atoms, n_centers, n_features,), dtype=np.float64)
                
                dscribe.ext.soap_gto_devX(c, dx, dy, dz, pos, centers, alphas, betas, Z, 
                    self._rcut, cutoff_padding, n_atoms, n_species, self._nmax, self._lmax, n_centers, self._eta, self.crossover)
                d[:, :, :, 0] = dx
                d[:, :, :, 1] = dy
                d[:, :, :, 2] = dz
<<<<<<< HEAD
                d = np.moveaxis(d, 0, -1)
        elif self._rbf == "polynomial":
            rx, gss = self.get_basis_poly(self._rcut, self._nmax)
            gss = gss.flatten()
            if method == "numerical":
                # Calculate with extension
                soap_poly = dscribe.ext.SOAPPolynomial(
                    self._rcut,
                    self._nmax,
                    self._lmax,
                    self._eta,
                    self._atomic_numbers,
                    self.crossover,
                    self.average,
                    cutoff_padding,
                    rx,
                    gss
                )
                soap_poly.derivatives_numerical(
                    d,
                    c,
                    pos,
                    Z,
                    centers,
                    indices,
                    return_descriptor,
                )
=======
                d = np.moveaxis(d, -2, -1)
                d = np.moveaxis(d, 0, 1)
>>>>>>> 72b34482

        if return_descriptor:
            return (d, c)
        return d

    @property
    def species(self):
        return self._species

    @species.setter
    def species(self, value):
        """Used to check the validity of given atomic numbers and to initialize
        the C-memory layout for them.

        Args:
            value(iterable): Chemical species either as a list of atomic
                numbers or list of chemical symbols.
        """
        # The species are stored as atomic numbers for internal use.
        self._set_species(value)

        # Setup mappings between atom indices and types
        self.atomic_number_to_index = {}
        self.index_to_atomic_number = {}
        for i_atom, atomic_number in enumerate(self._atomic_numbers):
            self.atomic_number_to_index[atomic_number] = i_atom
            self.index_to_atomic_number[i_atom] = atomic_number
        self.n_elements = len(self._atomic_numbers)

    def get_number_of_features(self):
        """Used to inquire the final number of features that this descriptor
        will have.

        Returns:
            int: Number of features for this descriptor.
        """
        n_elem = len(self._atomic_numbers)
        if self.crossover:
            n_elem_radial = n_elem * self._nmax
            return int((n_elem_radial) * (n_elem_radial + 1) / 2 * (self._lmax + 1))
        else:
            return int(n_elem * self._nmax * (self._nmax + 1) / 2 * (self._lmax + 1))

    def get_location(self, species):
        """Can be used to query the location of a species combination in the
        the flattened output.

        Args:
            species(tuple): A tuple containing a pair of species as chemical
                symbols or atomic numbers. The tuple can be for example ("H", "O").

        Returns:
            slice: slice containing the location of the specified species
            combination. The location is given as a python slice-object, that
            can be directly used to target ranges in the output.

        Raises:
            ValueError: If the requested species combination is not in the
                output or if invalid species defined.
        """
        # Check that the corresponding part is calculated
        if len(species) != 2:
            raise ValueError(
                "Please use a pair of atomic numbers or chemical symbols."
            )

        # Change chemical elements into atomic numbers
        numbers = []
        for specie in species:
            if isinstance(specie, str):
                try:
                    specie = ase.data.atomic_numbers[specie]
                except KeyError:
                    raise ValueError("Invalid chemical species: {}".format(specie))
            numbers.append(specie)

        # See if species defined
        for number in numbers:
            if number not in self._atomic_number_set:
                raise ValueError(
                    "Atomic number {} was not specified in the species."
                    .format(number)
                )

        # Change into internal indexing
        numbers = [self.atomic_number_to_index[x] for x in numbers]
        n_elem = self.n_elements

        if numbers[0] > numbers[1]:
            numbers = list(reversed(numbers))
        i = numbers[0]
        j = numbers[1]
        n_elem_feat_symm = self._nmax*(self._nmax+1)/2*(self._lmax + 1)

        if self.crossover:
            n_elem_feat_unsymm = self._nmax*self._nmax*(self._lmax + 1)
            n_elem_feat = n_elem_feat_symm if i == j else n_elem_feat_unsymm

            # The diagonal terms are symmetric and off-diagonal terms are
            # unsymmetric
            m_symm = i + int(j > i)
            m_unsymm = j + i*n_elem - i*(i+1)/2 - m_symm

            start = int(m_symm*n_elem_feat_symm+m_unsymm*n_elem_feat_unsymm)
            end = int(start+n_elem_feat)
        else:
            if i != j:
                raise ValueError(
                    "Crossover is set to False. No cross-species output "
                    "available"
                )
            start = int(i*n_elem_feat_symm)
            end = int(start+n_elem_feat_symm)

        return slice(start, end)

    def get_basis_gto(self, rcut, nmax):
        """Used to calculate the alpha and beta prefactors for the gto-radial
        basis.

        Args:
            rcut(float): Radial cutoff.
            nmax(int): Number of gto radial bases.

        Returns:
            (np.ndarray, np.ndarray): The alpha and beta prefactors for all bases
            up to a fixed size of l=10.
        """
        # These are the values for where the different basis functions should decay
        # to: evenly space between 1 angstrom and rcut.
        a = np.linspace(1, rcut, nmax)
        threshold = 1e-3  # This is the fixed gaussian decay threshold

        alphas_full = np.zeros((10, nmax))
        betas_full = np.zeros((10, nmax, nmax))

        for l in range(0, 10):
            # The alphas are calculated so that the GTOs will decay to the set
            # threshold value at their respective cutoffs
            alphas = -np.log(threshold/np.power(a, l))/a**2

            # Calculate the overlap matrix
            m = np.zeros((alphas.shape[0], alphas.shape[0]))
            m[:, :] = alphas
            m = m + m.transpose()
            S = 0.5*gamma(l + 3.0/2.0)*m**(-l-3.0/2.0)

            # Get the beta factors that orthonormalize the set with Löwdin
            # orthonormalization
            betas = sqrtm(inv(S))

            # If the result is complex, the calculation is currently halted.
            if (betas.dtype == np.complex128):
                raise ValueError(
                    "Could not calculate normalization factors for the radial "
                    "basis in the domain of real numbers. Lowering the number of "
                    "radial basis functions (nmax) or increasing the radial "
                    "cutoff (rcut) is advised."
                )

            alphas_full[l, :] = alphas
            betas_full[l, :, :] = betas

        return alphas_full, betas_full

    def get_basis_poly(self, rcut, nmax):
        """Used to calculate discrete vectors for the polynomial basis functions.

        Args:
            rcut(float): Radial cutoff.
            nmax(int): Number of polynomial radial bases.

        Returns:
            (np.ndarray, np.ndarray): Tuple containing the evaluation points in
            radial direction as the first item, and the corresponding
            orthonormalized polynomial radial basis set as the second item.
        """
        # Calculate the overlap of the different polynomial functions in a
        # matrix S. These overlaps defined through the dot product over the
        # radial coordinate are analytically calculable: Integrate[(rc - r)^(a
        # + 2) (rc - r)^(b + 2) r^2, {r, 0, rc}]. Then the weights B that make
        # the basis orthonormal are given by B=S^{-1/2}
        S = np.zeros((nmax, nmax), dtype=np.float64)
        for i in range(1, nmax+1):
            for j in range(1, nmax+1):
                S[i-1, j-1] = (2*(rcut)**(7+i+j))/((5+i+j)*(6+i+j)*(7+i+j))

        # Get the beta factors that orthonormalize the set with Löwdin
        # orthonormalization
        betas = sqrtm(np.linalg.inv(S))

        # If the result is complex, the calculation is currently halted.
        if (betas.dtype == np.complex128):
            raise ValueError(
                "Could not calculate normalization factors for the radial "
                "basis in the domain of real numbers. Lowering the number of "
                "radial basis functions (nmax) or increasing the radial "
                "cutoff (rcut) is advised."
            )

        # The radial basis is integrated in a very specific nonlinearly spaced
        # grid given by rx
        x = np.zeros(100)
        x[0] = -0.999713726773441234
        x[1] = -0.998491950639595818
        x[2] = -0.996295134733125149
        x[3] = -0.99312493703744346
        x[4] = -0.98898439524299175
        x[5] = -0.98387754070605702
        x[6] = -0.97780935848691829
        x[7] = -0.97078577576370633
        x[8] = -0.962813654255815527
        x[9] = -0.95390078292549174
        x[10] = -0.94405587013625598
        x[11] = -0.933288535043079546
        x[12] = -0.921609298145333953
        x[13] = -0.90902957098252969
        x[14] = -0.895561644970726987
        x[15] = -0.881218679385018416
        x[16] = -0.86601468849716462
        x[17] = -0.849964527879591284
        x[18] = -0.833083879888400824
        x[19] = -0.815389238339176254
        x[20] = -0.79689789239031448
        x[21] = -0.77762790964949548
        x[22] = -0.757598118519707176
        x[23] = -0.736828089802020706
        x[24] = -0.715338117573056447
        x[25] = -0.69314919935580197
        x[26] = -0.670283015603141016
        x[27] = -0.64676190851412928
        x[28] = -0.622608860203707772
        x[29] = -0.59784747024717872
        x[30] = -0.57250193262138119
        x[31] = -0.546597012065094168
        x[32] = -0.520158019881763057
        x[33] = -0.493210789208190934
        x[34] = -0.465781649773358042
        x[35] = -0.437897402172031513
        x[36] = -0.409585291678301543
        x[37] = -0.380872981624629957
        x[38] = -0.351788526372421721
        x[39] = -0.322360343900529152
        x[40] = -0.292617188038471965
        x[41] = -0.26258812037150348
        x[42] = -0.23230248184497397
        x[43] = -0.201789864095735997
        x[44] = -0.171080080538603275
        x[45] = -0.140203137236113973
        x[46] = -0.109189203580061115
        x[47] = -0.0780685828134366367
        x[48] = -0.046871682421591632
        x[49] = -0.015628984421543083
        x[50] = 0.0156289844215430829
        x[51] = 0.046871682421591632
        x[52] = 0.078068582813436637
        x[53] = 0.109189203580061115
        x[54] = 0.140203137236113973
        x[55] = 0.171080080538603275
        x[56] = 0.201789864095735997
        x[57] = 0.23230248184497397
        x[58] = 0.262588120371503479
        x[59] = 0.292617188038471965
        x[60] = 0.322360343900529152
        x[61] = 0.351788526372421721
        x[62] = 0.380872981624629957
        x[63] = 0.409585291678301543
        x[64] = 0.437897402172031513
        x[65] = 0.465781649773358042
        x[66] = 0.49321078920819093
        x[67] = 0.520158019881763057
        x[68] = 0.546597012065094168
        x[69] = 0.572501932621381191
        x[70] = 0.59784747024717872
        x[71] = 0.622608860203707772
        x[72] = 0.64676190851412928
        x[73] = 0.670283015603141016
        x[74] = 0.693149199355801966
        x[75] = 0.715338117573056447
        x[76] = 0.736828089802020706
        x[77] = 0.75759811851970718
        x[78] = 0.77762790964949548
        x[79] = 0.79689789239031448
        x[80] = 0.81538923833917625
        x[81] = 0.833083879888400824
        x[82] = 0.849964527879591284
        x[83] = 0.866014688497164623
        x[84] = 0.881218679385018416
        x[85] = 0.89556164497072699
        x[86] = 0.90902957098252969
        x[87] = 0.921609298145333953
        x[88] = 0.933288535043079546
        x[89] = 0.94405587013625598
        x[90] = 0.953900782925491743
        x[91] = 0.96281365425581553
        x[92] = 0.970785775763706332
        x[93] = 0.977809358486918289
        x[94] = 0.983877540706057016
        x[95] = 0.98898439524299175
        x[96] = 0.99312493703744346
        x[97] = 0.99629513473312515
        x[98] = 0.998491950639595818
        x[99] = 0.99971372677344123

        rx = rcut*0.5*(x + 1)

        # Calculate the value of the orthonormalized polynomial basis at the rx
        # values
        fs = np.zeros([nmax, len(x)])
        for n in range(1, nmax+1):
            fs[n-1, :] = (rcut-np.clip(rx, 0, rcut))**(n+2)

        gss = np.dot(betas, fs)

        return rx, gss<|MERGE_RESOLUTION|>--- conflicted
+++ resolved
@@ -597,11 +597,7 @@
         if return_descriptor:
             c = self.init_descriptor_array(n_centers, n_features)
         else:
-<<<<<<< HEAD
             c = np.empty(0)
-=======
-            c = np.zeros((n_centers, n_features), dtype=np.float64)
->>>>>>> 72b34482
 
         # Calculate numerically with extension
         if self._rbf == "gto":
@@ -641,8 +637,8 @@
                 d[:, :, :, 0] = dx
                 d[:, :, :, 1] = dy
                 d[:, :, :, 2] = dz
-<<<<<<< HEAD
-                d = np.moveaxis(d, 0, -1)
+                d = np.moveaxis(d, -2, -1)
+                d = np.moveaxis(d, 0, 1)
         elif self._rbf == "polynomial":
             rx, gss = self.get_basis_poly(self._rcut, self._nmax)
             gss = gss.flatten()
@@ -669,10 +665,6 @@
                     indices,
                     return_descriptor,
                 )
-=======
-                d = np.moveaxis(d, -2, -1)
-                d = np.moveaxis(d, 0, 1)
->>>>>>> 72b34482
 
         if return_descriptor:
             return (d, c)
