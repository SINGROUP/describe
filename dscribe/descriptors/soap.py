--- conflicted
+++ resolved
@@ -166,10 +166,6 @@
         self._average = average
         self.crossover = crossover
 
-<<<<<<< HEAD
-=======
-
->>>>>>> 902eaf61
     def prepare(self, system, positions=None):
         # Transform the input system into the internal System-object
         system = self.get_system(system)
@@ -229,10 +225,6 @@
 
         return system, list_positions, cutoff_padding, 
 
-<<<<<<< HEAD
-=======
-
->>>>>>> 902eaf61
     def derivatives_single(self, system, positions=None, include=None, exclude=None, method="numerical"):
         """Return the SOAP output for the given systems and given positions.
 
@@ -266,10 +258,6 @@
         positions, Z_sorted = self.flatten_positions(system, None)
         sorted_species = self._atomic_numbers
         n_species = len(sorted_species)
-<<<<<<< HEAD
-=======
-        print(positions)
->>>>>>> 902eaf61
         centers = np.array(centers)
         n_centers = centers.shape[0]
         centers = centers.flatten()
@@ -307,22 +295,14 @@
                     self._average,
                 )
         elif method == "analytical":
-<<<<<<< HEAD
-            dscribe.ext.soap_gto_devX(d, positions, centers, alphas, betas, Z_sorted, rcut, cutoff_padding, n_atoms, n_species, nmax, lmax, n_centers, eta, crossover)
-=======
             print("n_centers", n_centers)
             d = np.zeros(( n_features, n_centers, n_atoms ), dtype=np.float64)
             dscribe.ext.soap_gto_devX(d, positions, centers, alphas, betas, Z_sorted, 
                 self._rcut, cutoff_padding, n_atoms, n_species, self._nmax, self._lmax, n_centers, self._eta, self.crossover)
->>>>>>> 902eaf61
         else:
             raise ValueError("Please choose method 'numerical' or 'analytical'")
         return d
 
-<<<<<<< HEAD
-=======
-
->>>>>>> 902eaf61
     def create(self, system, positions=None, n_jobs=1, verbose=False):
         """Return the SOAP output for the given systems and given positions.
 
