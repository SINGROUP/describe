--- conflicted
+++ resolved
@@ -299,12 +299,8 @@
 
         cutoff_padding = self.get_cutoff_padding()
         system, centers = self.prepare(system, cutoff_padding, positions)
-<<<<<<< HEAD
-        sorted_pos, Z_sorted = self.sort_positions(system, None)
-=======
         pos = system.get_positions()
         Z = system.get_atomic_numbers()
->>>>>>> 279de21d
         sorted_species = self._atomic_numbers
         n_species = len(sorted_species)
         n_centers = centers.shape[0]
@@ -325,11 +321,7 @@
                 dscribe.ext.derivatives_soap_gto(
                     d,
                     c,
-<<<<<<< HEAD
-                    sorted_pos,
-=======
                     pos,
->>>>>>> 279de21d
                     centers,
                     alphas,
                     betas,
@@ -351,11 +343,7 @@
         elif method == "analytical":
             print("n_centers", n_centers)
             d = np.zeros(( n_features, n_centers, n_atoms ), dtype=np.float64)
-<<<<<<< HEAD
-            dscribe.ext.soap_gto_devX(d, sorted_pos, centers, alphas, betas, Z_sorted, 
-=======
             dscribe.ext.soap_gto_devX(d, pos, centers, alphas, betas, Z, 
->>>>>>> 279de21d
                 self._rcut, cutoff_padding, n_atoms, n_species, self._nmax, self._lmax, n_centers, self._eta, self.crossover)
         else:
             raise ValueError("Please choose method 'numerical' or 'analytical'")
@@ -365,11 +353,8 @@
         return d
 
     def init_descriptor_array(self, n_centers, n_features):
-<<<<<<< HEAD
-=======
         """Return a zero-initialized numpy array for the descriptor.
         """
->>>>>>> 279de21d
         if self.average == "inner" or self.average == "outer":
             c = np.zeros((1, n_features), dtype=np.float64)
         else:
@@ -377,11 +362,8 @@
         return c
 
     def init_derivatives_array(self, n_centers, n_atoms, n_features):
-<<<<<<< HEAD
-=======
         """Return a zero-initialized numpy array for the derivatives.
         """
->>>>>>> 279de21d
         if self.average == "inner" or self.average == "outer":
             d = np.zeros((1, n_atoms, 3, n_features), dtype=np.float64)
         else:
@@ -479,38 +461,6 @@
             get_number_of_features()-function.
         """
         cutoff_padding = self.get_cutoff_padding()
-<<<<<<< HEAD
-        system, list_positions = self.prepare(system, cutoff_padding, positions)
-
-        # Determine the function to call based on rbf
-        if self._rbf == "gto":
-            soap_mat = self.get_soap_locals_gto(
-                system,
-                list_positions,
-                self._alphas,
-                self._betas,
-                rcut=self._rcut,
-                cutoff_padding=cutoff_padding,
-                nmax=self._nmax,
-                lmax=self._lmax,
-                eta=self._eta,
-                crossover=self.crossover,
-                average=self.average,
-                atomic_numbers=None,
-            )
-        elif self._rbf == "polynomial":
-            soap_mat = self.get_soap_locals_poly(
-                system,
-                list_positions,
-                rcut=self._rcut,
-                cutoff_padding=cutoff_padding,
-                nmax=self._nmax,
-                lmax=self._lmax,
-                eta=self._eta,
-                crossover=self.crossover,
-                average=self.average,
-                atomic_numbers=None,
-=======
         system, centers = self.prepare(system, cutoff_padding, positions)
         centers = np.array(centers)
         n_centers = centers.shape[0]
@@ -579,7 +529,6 @@
                 gss,
                 self.crossover,
                 self.average
->>>>>>> 279de21d
             )
 
         # Make into a sparse array if requested
@@ -699,173 +648,6 @@
 
         return slice(start, end)
 
-<<<<<<< HEAD
-    def sort_positions(self, system, atomic_numbers=None):
-        """Takes an ase Atoms object and returns flattened numpy arrays for the
-        C-extension to use.
-
-        Args:
-            system (ase.atoms): The system to convert.
-            atomic_numbers(): The atomic numbers to consider. Atoms that do not
-                have these atomic numbers are ignored.
-
-        Returns:
-            (np.ndarray, list, int, np.ndarray): Returns the positions sorted
-            by atomic number, atomic numbers sorted by atomic number, number of
-            different species and the sorted set of atomic numbers.
-        """
-        Z = system.get_atomic_numbers()
-        pos = system.get_positions()
-
-        # Get a sorted list of atom types
-        if atomic_numbers is not None:
-            atomtype_set = set(atomic_numbers)
-        else:
-            atomtype_set = set(Z)
-        atomic_numbers_sorted = np.sort(list(atomtype_set))
-
-        # Form a flattened list of atomic positions, sorted by atomic type
-        pos_lst = []
-        z_lst = []
-        for atomtype in atomic_numbers_sorted:
-            condition = Z == atomtype
-            pos_onetype = pos[condition]
-            z_onetype = Z[condition]
-            pos_lst.append(pos_onetype)
-            z_lst.append(z_onetype)
-        positions_sorted = np.concatenate(pos_lst, axis=0)
-        atomic_numbers_sorted = np.concatenate(z_lst).ravel()
-
-        return positions_sorted, atomic_numbers_sorted
-
-    def get_soap_locals_gto(self, system, centers, alphas, betas, rcut, cutoff_padding, nmax, lmax, eta, crossover, average, atomic_numbers=None):
-        """Get the SOAP output for the given positions using the gto radial
-        basis.
-
-        Args:
-            system (ase.Atoms): Atomic structure for which the SOAP output is
-                calculated.
-            centers (np.ndarray): Positions at which to calculate SOAP.
-            alphas (np.ndarray): The alpha coeffients for the gto-basis.
-            betas (np.ndarray): The beta coeffients for the gto-basis.
-            rcut (float): Radial cutoff.
-            cutoff_padding (float): The padding that is added for including
-                atoms beyond the cutoff.
-            nmax (int): Maximum number of radial basis functions.
-            lmax (int): Maximum spherical harmonics degree.
-            eta (float): The gaussian smearing width.
-            crossover (bool): Whether to include species crossover in output.
-            atomic_numbers (np.ndarray): Can be used to specify the species for
-                which to calculate the output. If None, all species are included.
-                If given the output is calculated only for the given species and is
-                ordered by atomic number.
-
-        Returns:
-            np.ndarray: SOAP output with the gto radial basis for the given positions.
-        """
-        n_atoms = len(system)
-        sorted_positions, Z_sorted = self.sort_positions(system, atomic_numbers)
-        sorted_species = self._atomic_numbers
-        n_species = len(sorted_species)
-        centers = np.array(centers)
-        n_centers = centers.shape[0]
-        centers = centers.flatten()
-        alphas = alphas.flatten()
-        betas = betas.flatten()
-
-        # Determine shape
-        n_features = self.get_number_of_features()
-        c = self.init_descriptor_array(n_centers, n_features)
-
-        # Calculate with extension
-        dscribe.ext.soap_gto(
-            c,
-            sorted_positions,
-            centers,
-            alphas,
-            betas,
-            Z_sorted,
-            sorted_species,
-            rcut,
-            cutoff_padding,
-            n_atoms,
-            n_species,
-            nmax,
-            lmax,
-            n_centers,
-            eta,
-            crossover,
-            average,
-        )
-
-        return c
-
-    def get_soap_locals_poly(self, system, centers, rcut, cutoff_padding, nmax, lmax, eta, crossover, average, atomic_numbers=None):
-        """Get the SOAP output using polynomial radial basis for the given
-        positions.
-        Args:
-            system(ase.Atoms): Atomic structure for which the SOAP output is
-                calculated.
-            centers(np.ndarray): Positions at which to calculate SOAP.
-            alphas (np.ndarray): The alpha coeffients for the gto-basis.
-            betas (np.ndarray): The beta coeffients for the gto-basis.
-            rCut (float): Radial cutoff.
-            cutoff_padding (float): The padding that is added for including
-                atoms beyond the cutoff.
-            nmax (int): Maximum number of radial basis functions.
-            lmax (int): Maximum spherical harmonics degree.
-            eta (float): The gaussian smearing width.
-            crossover (bool): Whether to include species crossover in output.
-            atomic_numbers (np.ndarray): Can be used to specify the species for
-                which to calculate the output. If None, all species are included.
-                If given the output is calculated only for the given species and is
-                ordered by atomic number.
-        Returns:
-            np.ndarray: SOAP output with the polynomial radial basis for the
-            given positions.
-        """
-        # Get the discretized and orthogonalized polynomial radial basis
-        # function values
-        rx, gss = self.get_basis_poly(rcut, nmax)
-        gss = gss.flatten()
-
-        # Get atoms positions and species in sorted and flattened format
-        n_atoms = len(system)
-        sorted_positions, Z_sorted = self.sort_positions(system, atomic_numbers)
-        sorted_species = self._atomic_numbers
-        n_species = len(sorted_species)
-        centers = np.array(centers)
-        n_centers = centers.shape[0]
-
-        # Determine shape
-        n_features = self.get_number_of_features()
-        c = self.init_descriptor_array(n_centers, n_features)
-
-        # Calculate with extension
-        dscribe.ext.soap_general(
-            c,
-            sorted_positions,
-            centers,
-            Z_sorted,
-            sorted_species,
-            rcut,
-            cutoff_padding,
-            n_atoms,
-            n_species,
-            nmax,
-            lmax,
-            n_centers,
-            eta,
-            rx,
-            gss,
-            crossover,
-            average
-        )
-
-        return c
-
-=======
->>>>>>> 279de21d
     def get_basis_gto(self, rcut, nmax):
         """Used to calculate the alpha and beta prefactors for the gto-radial
         basis.
